import { useState, useRef, useEffect } from "react";
import { Card, CardContent } from "../../components/ui/card";
import { MatrixBackground } from "../../components/MatrixBackground";
import { WaitlistForm } from "../../components/WaitlistForm";
import { ChatBox } from "../../components/ChatBox";
import { Volume2, VolumeX, Github, Linkedin } from "lucide-react";
import { trackVideoInteraction, initializeAnalytics } from "../../lib/analytics";
import { useApp } from "../../contexts/AppContext";
import { Navbar } from "../../components/Navbar";

export const Desktop = (): JSX.Element => {
  const [isMuted, setIsMuted] = useState(false); // Start unmuted
  const videoRef = useRef<HTMLVideoElement>(null);
<<<<<<< HEAD
=======
  const { appMode, setAppMode } = useApp();
>>>>>>> 81ed5560

  // Initialize analytics on component mount
  useEffect(() => {
    // Small delay to ensure DOM is ready
    const timer = setTimeout(() => {
      initializeAnalytics()
    }, 500)
    
    return () => clearTimeout(timer)
  }, [])

  // Try to play video with sound on component mount
  useEffect(() => {
    const playVideoWithSound = async () => {
      if (videoRef.current) {
        try {
          videoRef.current.muted = false;
          await videoRef.current.play();
          setIsMuted(false);
        } catch (error) {
          // If autoplay with sound fails, fallback to muted autoplay
          console.log("Autoplay with sound blocked, falling back to muted");
          videoRef.current.muted = true;
          setIsMuted(true);
          try {
            await videoRef.current.play();
          } catch (mutedError) {
            console.log("Muted autoplay also failed");
          }
        }
      }
    };

    playVideoWithSound();
  }, []);

  const toggleMute = () => {
    if (videoRef.current) {
      videoRef.current.muted = !videoRef.current.muted;
      setIsMuted(videoRef.current.muted);
      trackVideoInteraction(videoRef.current.muted ? 'mute' : 'unmute');
    }
  };

  // Custom X (Twitter) icon component
  const XIcon = ({ className }: { className?: string }) => (
    <svg
      viewBox="0 0 24 24"
      className={className}
      fill="currentColor"
      xmlns="http://www.w3.org/2000/svg"
    >
      <path d="M18.244 2.25h3.308l-7.227 8.26 8.502 11.24H16.17l-5.214-6.817L4.99 21.75H1.68l7.73-8.835L1.254 2.25H8.08l4.713 6.231zm-1.161 17.52h1.833L7.084 4.126H5.117z"/>
    </svg>
  );

  // Feature card data for mapping - now with different images
  const featureCards = [
    {
      id: 1,
      title: "Legal Paper work",
      description:
        "Boring but necessary. Based Sigma will handle it all for you.",
      image: "legalPaper.svg", // You can change this to any image path
    },
    {
      id: 2,
      title: "Branding",
      description:
        "Brand that doesn't look like Canva threw up",
      image: "/branding.svg", // You can change this to a different image
    },
    {
      id: 3,
      title: "Website",
      description:
        "Website that converts (not just exists), brings all the Sigma to your backyard",
      image: "/website.svg", // You can change this to another different image
    },
    {
      id: 4,
      title: "Payment Processing",
      description:
        "Payment processing that WORKS",
      image: "/payment.svg", // You can change this to another different image
    },
      {
      id: 5,
      title: "Business Banking",
      description:
        "Skip the bank small talk and get your business running",
      image: "/businessBanking.svg", // You can change this to another different image
    },
      {
      id: 6,
      title: "Marketing",
      description:
        "Marketing that runs itself, promoting your business is now a piece of cake",
      image: "/sigmaguy.svg", // You can change this to another different image
    },
  ];

  // Team members data - now with optional social links
  const teamMembers = [
    {
      id: 1,
      name: "Nolan Hu",
      role: "BASED dev",
      bio: "Puts the \"based\" in Based Sigma. Architect of systems that just work.",
      image: "/nolanPFP.png",
      github: "https://github.com/iamnolanhu",
      twitter: "https://x.com/its_nolan_hu",
      linkedin: "https://www.linkedin.com/in/nolanhu/"
    },
    {
      id: 2,
      name: "Apoorva",
      role: "Product Designer and Front-End Sigma",
      bio: "The product designer who sees opportunities where others see problems. Pure sigma energy..",
      image: "/aporvaPFP.jpg",
      github: "https://github.com/ApoorvaMahajan",
      twitter: "https://x.com/ApoorvaM94",
      linkedin: "https://www.linkedin.com/in/apoorva-mahajan94/"
    },
    {
      id: 3,
      name: "Brian Cardova",
      role: "Marketing Wizard",
      bio: "Spreads Sigma energy worldwide through marketing and content creation, based video editing skills",
      image: "/honeybPFP.jpg",
      twitter: "https://x.com/honeybdot",
      linkedin: "https://www.linkedin.com/in/cellocordova/"
    },
    {
      id: 4,
      name: "Suzanna Codes",
      role: "Designer and Front-End Developer",
      bio: "A sigma designer that is obsessed with coffee and making websites. Based in Toronto!",
      image: "/suzannaPFP.png",
      github: "https://github.com/codesuzyworld",
      twitter: "https://x.com/CodesSuzy19017",
      linkedin: "https://www.linkedin.com/in/codessuzy/"
    }
  ];

  // Tech stack data
  const techStack = [
    {
      name: "Bolt",
      description: "AI-powered development platform",
      logo: "/boltnewLogo.svg",
      color: "#6ad040"
    },
    {
      name: "Next.js",
      description: "React framework for production",
      logo: "/nextJSLogo.svg",
      color: "#ffffff"
    },
    {
      name: "Supabase",
      description: "Open source Postgres Development Platform.",
      logo: "/supabaseLogo.svg",
      color: "#3ecf8e"
    }
  ];

  return (
    <div className="min-h-screen bg-[#1a1a1a] relative overflow-hidden">
      {/* Custom Bolt.new Badge */}
      <style>{`
        .bolt-badge {
          transition: all 0.3s ease;
        }
        @keyframes badgeIntro {
          0% { opacity: 0; }
          100% { opacity: 1; }
        }
        .bolt-badge-intro {
          animation: badgeIntro 1s ease-out 1s both;
        }
        .bolt-badge-intro.animated {
          animation: none;
        }
        @keyframes badgeHover {
          0% { transform: scale(1) rotate(0deg); }
          50% { transform: scale(1.1) rotate(22deg); }
          100% { transform: scale(1) rotate(0deg); }
        }
        .bolt-badge:hover {
          animation: badgeHover 0.6s ease-in-out;
        }
      `}</style>

      {/* Bolt.new Badge - Top Right */}
      <div className="fixed top-20 right-4 z-40">
        <a 
          href="https://bolt.new/?rid=hnomli" 
          target="_blank" 
          rel="noopener noreferrer" 
          className="block transition-all duration-300 hover:shadow-2xl"
        >
          <img 
            src="https://storage.bolt.army/white_circle_360x360.png" 
            alt="Built with Bolt.new badge" 
            className="w-16 h-16 md:w-20 md:h-20 rounded-full shadow-lg bolt-badge bolt-badge-intro"
            onAnimationEnd={(e) => e.currentTarget.classList.add('animated')}
          />
        </a>
      </div>

      {/* Matrix Background Animation */}
      <MatrixBackground className="z-[5]" />
      
      {/* Subtle overlay gradient for better text readability */}
      <div className="absolute inset-0 bg-gradient-to-b from-[#1a1a1a]/70 via-[#1a1a1a]/50 to-[#1a1a1a]/70 pointer-events-none z-[6]" />

      {/* Top radial gradient accent */}
      <div className="absolute top-0 left-1/2 transform -translate-x-1/2 w-[120vw] h-[60vh] pointer-events-none z-[7]">
        <div className="w-full h-full rounded-full [background:radial-gradient(50%_50%_at_50%_50%,rgba(106,208,64,0.15)_0%,rgba(106,208,64,0.08)_30%,rgba(27,27,27,0)_70%)]" />
      </div>

      {/* Main content container - responsive */}
      <div className="relative z-10 min-h-screen flex flex-col">
        {/* Enhanced Navbar */}
        <Navbar />

        {/* Main content - responsive with top padding for fixed header */}
        <main className="flex-1 pt-16 md:pt-20">
          {/* Hero Section */}
          <section className="h-screen flex items-center justify-center container mx-auto px-4" style={{ height: 'calc(100vh - 4rem)' }}>
          <div className="max-w-4xl mx-auto">
            {/* Waitlist section - responsive */}
            <div className="text-center mb-6 md:mb-12 lg:mb-16">

              {/* Logo - responsive */}
              <div className="w-40 h-10 sm:w-48 sm:h-12 md:w-64 md:h-16 lg:w-80 lg:h-20 mx-auto mb-2 md:mb-4 bg-[url(/SigmaLogo.svg)] bg-contain bg-no-repeat bg-center filter drop-shadow-2xl drop-shadow-[#6ad040]/30" />
              
              {/* Tagline under logo */}
              <p className="font-['Orbitron'] font-semibold text-[#ffff] text-xs sm:text-sm md:text-base lg:text-lg uppercase tracking-wider mb-2 drop-shadow-lg drop-shadow-[#6ad040]/20 matrix-glow">
                AI Business automation for Sigmas
              </p>

              {/* Powered by Bolt text */}
              <div className="flex items-center justify-center gap-1 sm:gap-2 mb-3 md:mb-6">
                <span className="font-['Space_Mono'] text-[#b7ffab] text-xs opacity-70">Built with</span>
                <img src="/boltnewLogo.svg" alt="Bolt" className="w-12 h-5 sm:w-16 sm:h-6 md:w-20 md:h-8 object-contain" />
                <span className="font-['Space_Mono'] text-[#b7ffab] text-xs opacity-70">For the Sigmas</span>
              </div>

            </div>
            
            <div className="mb-3 md:mb-6 lg:mb-8">
              <p className="font-['Space_Mono'] text-[#b7ffab] text-center text-xs sm:text-sm md:text-base lg:text-lg max-w-2xl mx-auto leading-relaxed opacity-90 drop-shadow-lg mb-3 md:mb-4">
                POV: you want to start a business but every tutorial means you gotta listen to another NPC "expert"
              </p>
              
              {/* Bold "what if we just did all of it" text with glitch effect */}
              <p 
                className="font-['Orbitron'] font-black text-[#b7ffab] text-base sm:text-lg md:text-xl lg:text-2xl text-center max-w-2xl mx-auto leading-relaxed drop-shadow-xl drop-shadow-[#6ad040]/60 glitch-hover cursor-pointer"
                data-text="'what if we just... did all of it?'"
              >
                'what if we just... did all of it?'
              </p>
            </div>
            
            {/* Video/image placeholder - responsive */}
            <div className="mb-4 md:mb-8 lg:mb-12">
              <Card className="w-full max-w-2xl mx-auto aspect-video bg-black/40 backdrop-blur-md rounded-3xl border border-[#6ad040]/50 overflow-hidden hover:border-[#6ad040] transition-all duration-300 hover:shadow-2xl hover:shadow-[#6ad040]/30 group">
                <CardContent className="p-0 h-full flex items-center justify-center relative">
                  <video
                    ref={videoRef}
                    className="w-full h-full object-cover rounded-3xl"
                    autoPlay
                    loop
                    playsInline
                    controls
                  >
                    <source src="/sigma_draft_1.mp4" type="video/mp4" />
                    {/* Fallback for browsers that don't support video */}
                    <div className="absolute inset-0 flex items-center justify-center">
                      <div className="text-[#b7ffab]/70 font-['Space_Mono'] text-sm lg:text-base group-hover:text-[#6ad040] transition-colors duration-300">
                        Sigma Demo Video
                      </div>
                    </div>
                  </video>
                  
                  {/* Mute/Unmute Button */}
                  <button
                    onClick={toggleMute}
                    className="absolute top-4 right-4 w-10 h-10 bg-black/60 backdrop-blur-md rounded-full border border-[#6ad040]/50 flex items-center justify-center hover:bg-black/80 hover:border-[#6ad040] transition-all duration-300 hover:scale-110 hover:shadow-lg hover:shadow-[#6ad040]/50 z-20"
                    aria-label={isMuted ? "Unmute video" : "Mute video"}
                  >
                    {isMuted ? (
                      <VolumeX className="w-5 h-5 text-[#b7ffab] hover:text-[#6ad040] transition-colors duration-300" />
                    ) : (
                      <Volume2 className="w-5 h-5 text-[#6ad040] hover:text-[#79e74c] transition-colors duration-300" />
                    )}
                  </button>
                  
                  {/* Subtle matrix overlay on video */}
                  <div className="absolute inset-0 bg-gradient-to-br from-[#6ad040]/5 via-transparent to-[#6ad040]/10 opacity-0 group-hover:opacity-100 transition-opacity duration-500" />
                </CardContent>
              </Card>
            </div>
          </div>
          </section>

          {/* Features Section */}
          <section id="feature" className="min-h-screen flex items-center justify-center bg-gradient-to-b from-[#1a1a1a]/60 to-[#0f0f0f]/60 relative pt-8 md:pt-0">
            <div className="container mx-auto px-4 py-12 md:py-16 lg:py-24">
            <div className="max-w-6xl mx-auto">
              {/* Section Header */}
              <div className="text-center mb-12 lg:mb-16">
                <h2 className="font-['Orbitron'] font-black text-[#ffff] text-3xl sm:text-4xl lg:text-5xl xl:text-6xl leading-tight tracking-tight mb-4 drop-shadow-2xl drop-shadow-[#6ad040]/50 matrix-glow">
                  BASED SIGMA FEATURES
                </h2>
                <p className="font-['Space_Mono'] text-[#b7ffab] text-sm sm:text-base lg:text-lg max-w-2xl mx-auto leading-relaxed opacity-90">
                  Based Sigma helps you build your business from scratch.
                </p>
                <p className="font-['Space_Mono'] text-[#b7ffab] text-sm sm:text-base lg:text-lg max-w-2xl mx-auto leading-relaxed opacity-90">
                  0 to CEO while you sleep.
                </p>
              </div>
            <div  className="grid grid-cols-1 md:grid-cols-2 lg:grid-cols-3 gap-6 lg:gap-8 mb-16 lg:mb-24">
              {featureCards.map((card, index) => (
                <div key={index} className="relative group">
                  <div className="relative bg-black/30 backdrop-blur-md rounded-2xl border border-[#6ad040]/40 p-6 lg:p-8 h-full transition-all duration-500 hover:border-[#6ad040] hover:shadow-2xl hover:shadow-[#6ad040]/30 hover:bg-black/50 hover:scale-105 hover:-translate-y-2">
                    {/* Matrix-style glow effect on hover */}
                    <div className="absolute inset-0 rounded-2xl bg-gradient-to-br from-[#6ad040]/10 via-transparent to-[#6ad040]/5 opacity-0 group-hover:opacity-100 transition-opacity duration-500" />
                    
                    <div className="relative z-10">
                      {/* Icon - now uses the image from the card data */}
                      <img
                        className="w-22 h-24 lg:w-26 lg:h-30 mb-4 lg:mb-6 mx-auto opacity-80 group-hover:opacity-100 transition-all duration-300 group-hover:scale-110 filter group-hover:drop-shadow-lg group-hover:drop-shadow-[#6ad040]/50"
                        alt="Feature icon"
                        src={card.image}
                      />

                      {/* Title */}
                      <h3 className="font-['Orbitron'] font-black text-[#79e84c] text-lg lg:text-xl xl:text-2xl mb-3 lg:mb-4 text-center group-hover:text-[#6ad040] transition-colors duration-300 group-hover:drop-shadow-lg min-h-[3.5rem] flex items-center justify-center">
                        {card.title}
                      </h3>

                      {/* Description */}
                      <p className="font-['Space_Mono'] text-[#b7ffab] text-sm lg:text-base leading-relaxed opacity-90 group-hover:opacity-100 transition-opacity duration-300">
                        {card.description}
                      </p>
                    </div>
                  </div>
                </div>
              ))}
            </div>
            </div>
            </div>
          </section>

          {/* Tech Stack Section */}
          <section id="tech" className="min-h-screen flex items-center justify-center bg-gradient-to-b from-[#0f0f0f]/60 to-[#1a1a1a]/60 relative pt-8 md:pt-0">
            <div className="container mx-auto px-4 py-12 md:py-16 lg:py-24">
            <div className="max-w-5xl mx-auto">
              {/* Section Header */}
              <div className="text-center mb-12 lg:mb-16">
                <h2 className="font-['Orbitron'] font-black text-[#ffff] text-3xl sm:text-4xl lg:text-5xl xl:text-6xl leading-tight tracking-tight mb-4 drop-shadow-2xl drop-shadow-[#6ad040]/50 matrix-glow">
                  TECH STACK
                </h2>
                <p className="font-['Space_Mono'] text-[#b7ffab] text-sm sm:text-base lg:text-lg max-w-2xl mx-auto leading-relaxed opacity-90">
                  Built with cutting-edge technology for maximum sigma performance.
                </p>
              </div>

              {/* Tech Stack Grid */}
              <div className="grid grid-cols-1 md:grid-cols-3 gap-6 lg:gap-8 max-w-5xl mx-auto">
                {techStack.map((tech, index) => (
                  <div key={index} className="relative group">
                    <div className="relative bg-black/30 backdrop-blur-md rounded-2xl border border-[#6ad040]/40 p-6 lg:p-8 h-full transition-all duration-500 hover:border-[#6ad040] hover:shadow-2xl hover:shadow-[#6ad040]/30 hover:bg-black/50 hover:scale-105 hover:-translate-y-2 text-center">
                      {/* Matrix-style glow effect on hover */}
                      <div className="absolute inset-0 rounded-2xl bg-gradient-to-br from-[#6ad040]/10 via-transparent to-[#6ad040]/5 opacity-0 group-hover:opacity-100 transition-opacity duration-500" />
                      
                      <div className="relative z-10">
                        {/* Logo/Icon */}
                        <div className="flex justify-center items-center mb-4 group-hover:scale-110 transition-transform duration-300">
                          <img src={tech.logo} alt={tech.name} className="w-36 h-16 lg:w-40 lg:h-20 object-contain" />
                        </div>

                        {/* Tech Name */}
                        {/* <h3 className="font-['Orbitron'] font-black text-[#b7ffab] text-xl lg:text-2xl mb-3 group-hover:text-[#6ad040] transition-colors duration-300 group-hover:drop-shadow-lg">
                          {tech.name}
                        </h3> */}

                        {/* Description */}
                        <p className="font-['Space_Mono'] text-[#b7ffab] text-sm lg:text-base leading-relaxed opacity-90 group-hover:opacity-100 transition-opacity duration-300">
                          {tech.description}
                        </p>
                      </div>
                    </div>
                  </div>
                ))}
              </div>
            </div>
            </div>
          </section>

          {/* Team Section */}
          <section id="team" className="min-h-screen flex items-center justify-center bg-gradient-to-b from-[#1a1a1a]/60 to-[#0f0f0f]/60 relative pt-8 md:pt-0">
            <div className="container mx-auto px-4 py-12 md:py-16 lg:py-24">
            <div className="max-w-4xl mx-auto">
              {/* Section Header */}
              <div className="text-center mb-12 lg:mb-16">
                <h2 className="font-['Orbitron'] font-black text-[#ffff] text-3xl sm:text-4xl lg:text-5xl xl:text-6xl leading-tight tracking-tight mb-4 drop-shadow-2xl drop-shadow-[#6ad040]/50 matrix-glow">
                  TEAM SIGMA
                </h2>
                <p className="font-['Space_Mono'] text-[#b7ffab] text-sm sm:text-base lg:text-lg max-w-2xl mx-auto leading-relaxed opacity-90">
                  Meet the absolute legends building the future of business automation. Pure sigma energy, zero corporate BS.
                </p>
              </div>
              </div>

              {/* Team Members Grid - 2 per row with more space */}
              <div className="grid grid-cols-1 md:grid-cols-2 gap-8 lg:gap-12 max-w-4xl mx-auto">
                {teamMembers.map((member) => (
                  <div key={member.id} className="relative group">
                    <div className="relative bg-black/30 backdrop-blur-md rounded-2xl border border-[#6ad040]/40 p-8 lg:p-10 h-full transition-all duration-500 hover:border-[#6ad040] hover:shadow-2xl hover:shadow-[#6ad040]/30 hover:bg-black/50 hover:scale-105 hover:-translate-y-2">
                      {/* Matrix-style glow effect on hover */}
                      <div className="absolute inset-0 rounded-2xl bg-gradient-to-br from-[#6ad040]/10 via-transparent to-[#6ad040]/5 opacity-0 group-hover:opacity-100 transition-opacity duration-500" />
                      
                      <div className="relative z-10 text-center">
                        {/* Profile Image */}
                        <div className="w-24 h-24 lg:w-32 lg:h-32 mx-auto mb-6 rounded-full overflow-hidden border-2 border-[#6ad040]/50 group-hover:border-[#6ad040] transition-all duration-300 group-hover:shadow-lg group-hover:shadow-[#6ad040]/50">
                          <img
                            src={member.image}
                            alt={member.name}
                            className="w-full h-full object-cover group-hover:scale-110 transition-transform duration-500"
                          />
                        </div>

                        {/* Name */}
                        <h3 className="font-['Orbitron'] font-bold text-[#b7ffab] text-xl lg:text-2xl mb-3 group-hover:text-[#6ad040] transition-colors duration-300">
                          {member.name}
                        </h3>

                        {/* Role */}
                        <p className="font-['Space_Grotesk'] font-bold text-[#6ad040] text-base lg:text-lg mb-4 uppercase tracking-wide">
                          {member.role}
                        </p>

                        {/* Bio */}
                        <p className="font-['Space_Mono'] text-[#b7ffab] text-sm lg:text-base leading-relaxed opacity-90 group-hover:opacity-100 transition-opacity duration-300 mb-6">
                          {member.bio}
                        </p>

                        {/* Social Icons - Only show if the link exists */}
                        <div className="flex justify-center gap-4">
                          {member.github && (
                            <a
                              href={member.github}
                              target="_blank"
                              rel="noopener noreferrer"
                              className="w-10 h-10 bg-black/40 backdrop-blur-md rounded-full border border-[#6ad040]/50 flex items-center justify-center hover:bg-black/60 hover:border-[#6ad040] transition-all duration-300 hover:scale-110 hover:shadow-lg hover:shadow-[#6ad040]/50 group/icon"
                            >
                              <Github className="w-5 h-5 text-[#b7ffab] group-hover/icon:text-[#6ad040] transition-colors duration-300" />
                            </a>
                          )}
                          {member.twitter && (
                            <a
                              href={member.twitter}
                              target="_blank"
                              rel="noopener noreferrer"
                              className="w-10 h-10 bg-black/40 backdrop-blur-md rounded-full border border-[#6ad040]/50 flex items-center justify-center hover:bg-black/60 hover:border-[#6ad040] transition-all duration-300 hover:scale-110 hover:shadow-lg hover:shadow-[#6ad040]/50 group/icon"
                            >
                              <XIcon className="w-5 h-5 text-[#b7ffab] group-hover/icon:text-[#6ad040] transition-colors duration-300" />
                            </a>
                          )}
                          {member.linkedin && (
                            <a
                              href={member.linkedin}
                              target="_blank"
                              rel="noopener noreferrer"
                              className="w-10 h-10 bg-black/40 backdrop-blur-md rounded-full border border-[#6ad040]/50 flex items-center justify-center hover:bg-black/60 hover:border-[#6ad040] transition-all duration-300 hover:scale-110 hover:shadow-lg hover:shadow-[#6ad040]/50 group/icon"
                            >
                              <Linkedin className="w-5 h-5 text-[#b7ffab] group-hover/icon:text-[#6ad040] transition-colors duration-300" />
                            </a>
                          )}
                        </div>
                      </div>
                    </div>
                  </div>
                ))}
              </div>
            </div>
          </section>

          {/* Waitlist Section */}
          <section id="waitlist" className="min-h-screen flex items-center justify-center bg-gradient-to-b from-[#0f0f0f]/60 to-[#1a1a1a]/60 relative pt-8 md:pt-0">
            <div className="container mx-auto px-4 py-12 md:py-16 lg:py-24">
            <div className="max-w-4xl mx-auto">
            <div className="text-center">
              <h2 className="font-['Orbitron'] font-black text-[#ffff] text-3xl sm:text-4xl lg:text-5xl xl:text-6xl leading-tight tracking-tight mb-6 drop-shadow-2xl drop-shadow-[#6ad040]/50 matrix-glow">
                JOIN THE WAITLIST
              </h2>
              <p className="font-['Space_Mono'] text-[#b7ffab] text-sm lg:text-base mb-8 opacity-90 max-w-2xl mx-auto">
                Ready to become a CEO while you sleep? Join the Sigma revolution and let AI handle the business building while you focus on your vision.
              </p>
              <WaitlistForm />
            </div>
            </div>
            </div>
          </section>
        </main>

        {/* Sigma AI Chatbox */}
        <ChatBox />
      </div>
    </div>
  );
};<|MERGE_RESOLUTION|>--- conflicted
+++ resolved
@@ -11,10 +11,7 @@
 export const Desktop = (): JSX.Element => {
   const [isMuted, setIsMuted] = useState(false); // Start unmuted
   const videoRef = useRef<HTMLVideoElement>(null);
-<<<<<<< HEAD
-=======
   const { appMode, setAppMode } = useApp();
->>>>>>> 81ed5560
 
   // Initialize analytics on component mount
   useEffect(() => {
